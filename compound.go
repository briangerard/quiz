--- conflicted
+++ resolved
@@ -261,34 +261,10 @@
 	return
 }
 
-<<<<<<< HEAD
-//////////////
-//
-// And now, without any further ado...
-//
-func main() {
-
-	// We do need *something* to work with.
-	if len(os.Args) == 1 || (len(os.Args) == 2 && os.Args[1] == "-h") {
-		fmt.Fprintf(os.Stderr, usage())
-		os.Exit(0)
-	}
-
-	// First, load up whatever words are to be processed.
-	allwords := make(words, 0)
-
-	// Recording this makes the subword search a bit more efficient.
-	// If the smallest word is three characters, there's no need to
-	// go looking for a two character word, for instance.
-	// Setting it initially to the maximum possible so anything
-	// returned by loadWordsFrom() will be less.
-	minWordLength := MaxInt
-=======
 func loadAllTheWords(wordlist *words) (minLen int) {
 	// Setting this initially to the maximum possible so
 	// anything returned by loadWordsFrom() will be less.
 	minLen = maxInt
->>>>>>> 3f8ab678
 
 	for _, arg := range os.Args[1:] {
 		var file *os.File
@@ -373,7 +349,7 @@
 
 	// We do need *something* to work with.
 	if len(os.Args) == 1 || (len(os.Args) == 2 && os.Args[1] == "-h") {
-		fmt.Fprint(os.Stderr, usage())
+		fmt.Fprintf(os.Stderr, usage())
 		os.Exit(0)
 	}
 
@@ -420,11 +396,7 @@
 
 // exitUsage - what it says on the tin.  Just print the basic usage, and
 // exit gracefully.
-<<<<<<< HEAD
-func usage() string {
-=======
 func usage() (u string) {
->>>>>>> 3f8ab678
 	programName := filepath.Base(os.Args[0])
 
 	u = "Usage: " + programName + " < -h | - | filename [filename ...] >\n" +
@@ -441,9 +413,5 @@
 		"Whether in a stream or in file(s), words are expected to be given one per line.\n" +
 		"\n"
 
-<<<<<<< HEAD
-	return usage
-=======
-	return
->>>>>>> 3f8ab678
+	return
 }