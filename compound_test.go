--- conflicted
+++ resolved
@@ -157,11 +157,8 @@
 	}{
 		{word("foobar"), words{word("foobar")}},
 		{word("fooquux"), words{word("foo"), word("quux")}},
-<<<<<<< HEAD
 		{word("fooartartfulbar"), words{word("foo"), word("art"), word("artful"), word("bar")}},
-=======
 		{word("fooquuxsquish"), words{word("foo"), word("quux"), word("squish")}},
->>>>>>> 3f8ab678
 		{word("fooart"), words{word("foo"), word("art")}},
 		{word("splatterart"), words{word("splatter"), word("art")}},
 		{word("quartful"), words{word("qu"), word("artful")}},
@@ -237,15 +234,7 @@
 	}
 	source := bytes.NewReader(fakeFile)
 
-<<<<<<< HEAD
 	testMinLen := int(^uint(0) >> 1)
-=======
-func TestLoadWordsFrom(t *testing.T) {
-	source := fakeFile{}
-	source.ws = make(words, len(testWords))
-	copy(source.ws, testWords)
-	testMinLen := maxInt
->>>>>>> 3f8ab678
 	for _, w := range testWords {
 		if len(w) < testMinLen {
 			testMinLen = len(w)
@@ -266,15 +255,6 @@
 	}
 }
 
-<<<<<<< HEAD
-// Yeah, not all that robust a test, but beyond this, there's not
-// much more that can be reasonably asserted.
-func TestUsage(t *testing.T) {
-	usageMsg := usage()
-
-	if !strings.Contains(usageMsg, "Usage") {
-		t.Errorf("usage - Message does not contain \"Usage\"\n")
-=======
 func TestGraphAndFindCandidates(t *testing.T) {
 	actualGraph, actualCandidatesByLength := graphAndFindCandidates(shortWords)
 
@@ -297,6 +277,5 @@
 
 	if !strings.Contains(usageMessage, "Usage") {
 		t.Errorf("usage - Does not contain \"Usage\"\n")
->>>>>>> 3f8ab678
 	}
 }